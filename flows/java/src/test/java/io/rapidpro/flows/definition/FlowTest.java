package io.rapidpro.flows.definition;

import io.rapidpro.flows.BaseFlowsTest;
import io.rapidpro.flows.definition.actions.group.AddToGroupsAction;
import io.rapidpro.flows.definition.actions.group.RemoveFromGroupsAction;
import io.rapidpro.flows.definition.actions.message.ReplyAction;
import io.rapidpro.flows.definition.tests.logic.TrueTest;
import io.rapidpro.flows.definition.tests.text.ContainsAnyTest;
import org.junit.Test;

import java.util.HashSet;
import java.util.Set;

import static org.hamcrest.Matchers.*;
import static org.junit.Assert.assertThat;

/**
 * Test for {@link Flow}
 */
public class FlowTest extends BaseFlowsTest {

    @Test
    public void fromJson() throws Exception {
        Flow flow = Flow.fromJson(readResource("test_flows/mushrooms.json"));

        assertThat(flow.getBaseLanguage(), is("eng"));
        assertThat(flow.getLanguages(), contains("eng", "fre"));

        ActionSet as1 = (ActionSet) flow.getEntry();

        assertThat(as1.getUuid(), is("32cf414b-35e3-4c75-8a78-d5f4de925e13"));
        assertThat(as1.getActions(), hasSize(1));
        assertThat(as1.getActions().get(0), instanceOf(ReplyAction.class));

        RuleSet rs1 = (RuleSet) as1.getDestination();

        assertThat(rs1.getUuid(), is("1e318293-4730-481c-b455-daaaf86b2e6c"));
        assertThat(rs1.getType(), is(RuleSet.Type.WAIT_MESSAGE));
        assertThat(rs1.getLabel(), is("Response 1"));
        assertThat(rs1.getOperand(), is("@step.value"));

        Rule rs1Rule1 = rs1.getRules().get(0);

        assertThat(rs1Rule1.getTest(), instanceOf(ContainsAnyTest.class));
        assertThat(rs1Rule1.getCategory(), is(new TranslatableText("base", "Yes", "eng", "Yes", "fre", "Oui")));

        ActionSet as2 = (ActionSet) rs1Rule1.getDestination();

        assertThat(as2.getUuid(), is("6d12cde9-dbbf-4673-acd7-afa1776d382b"));
        assertThat(as2.getActions(), hasSize(2));
        assertThat(as2.getActions().get(0), instanceOf(ReplyAction.class));
        assertThat(as2.getActions().get(1), instanceOf(RemoveFromGroupsAction.class));
        assertThat(as2.getDestination().getUuid(), is("6891e592-1e29-426b-b227-e3ae466662ab"));

        Rule rs1Rule2 = rs1.getRules().get(1);

        assertThat(rs1Rule2.getTest(), instanceOf(ContainsAnyTest.class));
        assertThat(rs1Rule2.getCategory(), is(new TranslatableText("base", "No", "eng", "No", "fre", "Non")));

        ActionSet as3 = (ActionSet) rs1Rule2.getDestination();

        assertThat(as3.getUuid(), is("4ef2b232-1484-4db7-b470-98af1a2349d3"));
        assertThat(as3.getActions(), hasSize(2));
        assertThat(as3.getActions().get(0), instanceOf(ReplyAction.class));
        assertThat(as3.getActions().get(1), instanceOf(AddToGroupsAction.class));
        assertThat(as3.getDestination().getUuid(), is("6891e592-1e29-426b-b227-e3ae466662ab"));

        Rule rs1Rule3 = rs1.getRules().get(2);

        assertThat(rs1Rule3.getTest(), instanceOf(TrueTest.class));
        assertThat(rs1Rule3.getCategory(), is(new TranslatableText("base", "Other", "eng", "Other", "fre", "Autre")));

        ActionSet as4 = (ActionSet) rs1Rule3.getDestination();

        assertThat(as4.getUuid(), is("e277932e-d546-4e0c-a483-ce6cce06b929"));
        assertThat(as4.getActions(), hasSize(1));
        assertThat(as4.getActions().get(0), instanceOf(ReplyAction.class));
        assertThat(as4.getDestination(), is((Flow.Node) rs1));
<<<<<<< HEAD

        assertThat(flow.getLanguages(), contains("eng", "fre"));

=======
>>>>>>> 947597de
    }

    @Test
    public void fromJson_withEmptyFlow() throws Exception {
        Flow flow = Flow.fromJson(readResource("test_flows/empty.json"));

        assertThat(flow.getBaseLanguage(), is("eng"));
        assertThat(flow.getEntry(), nullValue());
    }
}<|MERGE_RESOLUTION|>--- conflicted
+++ resolved
@@ -76,12 +76,8 @@
         assertThat(as4.getActions(), hasSize(1));
         assertThat(as4.getActions().get(0), instanceOf(ReplyAction.class));
         assertThat(as4.getDestination(), is((Flow.Node) rs1));
-<<<<<<< HEAD
 
         assertThat(flow.getLanguages(), contains("eng", "fre"));
-
-=======
->>>>>>> 947597de
     }
 
     @Test
